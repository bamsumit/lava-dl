--- conflicted
+++ resolved
@@ -637,8 +637,6 @@
         draw = ImageDraw.Draw(marked_gt)
         draw.text([5, 5], 'Ground Truth',
                   fill=(255, 255, 255), anchor='lt')
-<<<<<<< HEAD
-=======
         marked_images = Img.new('RGB',
                                 (marked_img.width + marked_gt.width,
                                  marked_img.height))
@@ -711,7 +709,6 @@
         draw = ImageDraw.Draw(marked_gt)
         draw.text([5, 5], 'Ground Truth',
                   fill=(255, 255, 255), anchor='rt')
->>>>>>> f1909f03
         marked_images = Img.new('RGB',
                                 (marked_img.width + marked_gt.width,
                                  marked_img.height))
